<<<<<<< HEAD

print("HelloWorld")
=======
from Models import function                  
                                             
function.print_number(10)                    
>>>>>>> fc676142
<|MERGE_RESOLUTION|>--- conflicted
+++ resolved
@@ -1,8 +1,3 @@
-<<<<<<< HEAD
-
-print("HelloWorld")
-=======
 from Models import function                  
                                              
-function.print_number(10)                    
->>>>>>> fc676142
+function.print_number(10)                    